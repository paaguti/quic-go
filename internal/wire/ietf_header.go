--- conflicted
+++ resolved
@@ -94,32 +94,19 @@
 // TYPE-BYTE:  0CKSVVTT
 
 func parseShortHeader(b *bytes.Reader, typeByte byte) (*Header, error) {
-<<<<<<< HEAD
 	spinbit := typeByte&0x10 > 0
 	vec := (typeByte&0xC)>>2
-	omitConnID := typeByte&0x40 > 0
-	var connID uint64
-	if !omitConnID {
-		var err error
-		connID, err = utils.BigEndian.ReadUint64(b)
-		if err != nil {
-			return nil, err
-=======
 	connID := make(protocol.ConnectionID, 8)
 	if _, err := io.ReadFull(b, connID); err != nil {
 		if err == io.ErrUnexpectedEOF {
 			err = io.EOF
->>>>>>> dd03501f
-		}
-		return nil, err
-	}
-<<<<<<< HEAD
-=======
+		}
+		return nil, err
+	}
 	// bits 2 and 3 must be set, bit 4 must be unset
-	if typeByte&0x38 != 0x30 {
-		return nil, errors.New("invalid bits 3, 4 and 5")
-	}
->>>>>>> dd03501f
+	//if typeByte&0x38 != 0x30 {
+	//	return nil, errors.New("invalid bits 3, 4 and 5")
+	//}
 	var pnLen protocol.PacketNumberLen
 	switch typeByte & 0x3 {
 	case 0x0:
@@ -174,9 +161,8 @@
 }
 
 func (h *Header) writeShortHeader(b *bytes.Buffer) error {
-<<<<<<< HEAD
 	typeByte := byte(0x00)
-	typeByte ^= byte(h.KeyPhase << 5)
+	typeByte |= byte(h.KeyPhase << 6)
 	if (h.SpinBit) {
 		typeByte |= 0x10
 	}
@@ -184,10 +170,6 @@
 	if h.OmitConnectionID {
 		typeByte ^= 0x40
 	}
-=======
-	typeByte := byte(0x30)
-	typeByte |= byte(h.KeyPhase << 6)
->>>>>>> dd03501f
 	switch h.PacketNumberLen {
 	case protocol.PacketNumberLen1:
 	case protocol.PacketNumberLen2:
